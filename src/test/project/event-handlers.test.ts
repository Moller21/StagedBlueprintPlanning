--- conflicted
+++ resolved
@@ -1134,7 +1134,6 @@
   })
 })
 
-<<<<<<< HEAD
 test("splitter has correct values when not flipped", () => {
   const entity: BlueprintEntity = {
     entity_number: 1,
@@ -1159,9 +1158,8 @@
   expect(project.actions.onEntityCreated).not.toHaveBeenCalled()
   expect(project.actions.onEntityPossiblyUpdated).toHaveBeenCalledWith(splitter, 1, nil, player.index, entity)
 })
-=======
+
 // mod support
-
 if (remote.interfaces.PickerDollies && remote.interfaces.PickerDollies.dolly_moved_entity_id) {
   test("when dollied, calls onEntityDollied", () => {
     const eventId = remote.call("PickerDollies", "dolly_moved_entity_id") as CustomEventId<DollyMovedEntityEvent>
@@ -1178,7 +1176,7 @@
       moved_entity: entity,
     })
 
-    expect(userActions.onEntityDollied).toHaveBeenCalledWith(project, entity, 1, pos, 1)
+    expect(project.actions.onEntityDollied).toHaveBeenCalledWith(entity, 1, pos, 1)
   })
 }
 
@@ -1196,7 +1194,6 @@
     entity.teleport(Pos(1.5, 0))
     Events.raiseFakeEvent(eventId, { entity })
 
-    expect(userActions.onEntityPossiblyUpdated).toHaveBeenCalledWith(project, entity, 1, nil, nil, nil)
-  })
-}
->>>>>>> 5e5b17a9
+    expect(project.actions.onEntityPossiblyUpdated).toHaveBeenCalledWith(entity, 1, nil, nil, nil)
+  })
+}